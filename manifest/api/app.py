"""Flask app."""
import argparse
import logging
import os
import socket
from typing import Dict

import pkg_resources
from flask import Flask, request

from manifest.api.models.huggingface import TextGenerationModel, CrossModalEncoderModel
from manifest.api.response import Response
from manifest.manifest.api.models.diffuser import DiffuserModel

os.environ["TOKENIZERS_PARALLELISM"] = "false"

logger = logging.getLogger(__name__)
app = Flask(__name__)  # define app using Flask
# Will be global
model = None
PORT = int(os.environ.get("FLASK_PORT", 5001))
MODEL_CONSTRUCTORS = {
<<<<<<< HEAD
    "huggingface": TextGenerationModel,
    "huggingface_crossmodal": CrossModalEncoderModel
=======
    "huggingface": HuggingFaceModel,
    "diffuser": DiffuserModel,
>>>>>>> 9822fce3
}
try:
    from manifest.api.models.zoo import ZooModel

    MODEL_CONSTRUCTORS["zoo"] = ZooModel  # type: ignore
except ImportError:
    logger.warning("Zoo model not available.")


def parse_args() -> argparse.Namespace:
    """Generate args."""
    parser = argparse.ArgumentParser(description="Model args")
    parser.add_argument(
        "--model_type",
        default=None,
        type=str,
        required=True,
        help="Model type used for finding constructor.",
        choices=MODEL_CONSTRUCTORS.keys(),
    )
    parser.add_argument(
        "--model_name_or_path",
        default=None,
        type=str,
        help="Name of model or path to model. Used in initialize of model class.",
    )
    parser.add_argument(
        "--model_config",
        default=None,
        type=str,
        help="Model config. Used in initialize of model class.",
    )
    parser.add_argument(
        "--cache_dir", default=None, type=str, help="Cache directory for models."
    )
    parser.add_argument(
        "--device", type=int, default=-1, help="Model device. -1 for CPU."
    )
    parser.add_argument(
        "--fp16", action="store_true", help="Force use fp16 for model params."
    )
    parser.add_argument(
        "--percent_max_gpu_mem_reduction",
        type=float,
        default=0.85,
        help="Used with accelerate multigpu. Scales down max memory.",
    )
    parser.add_argument(
        "--use_bitsandbytes",
        action="store_true",
        help=("Use bits and bytes. " "This will override --device parameter."),
    )
    parser.add_argument(
        "--use_accelerate_multigpu",
        action="store_true",
        help=(
            "Use accelerate for multi gpu inference. "
            "This will override --device parameter."
        ),
    )
    parser.add_argument(
        "--use_hf_parallelize",
        action="store_true",
        help=(
            "Use HF parallelize for multi gpu inference. "
            "This will override --device parameter."
        ),
    )
    args = parser.parse_args()
    return args


def is_port_in_use(port: int) -> bool:
    """Check if port is in use."""
    with socket.socket(socket.AF_INET, socket.SOCK_STREAM) as s:
        return s.connect_ex(("localhost", port)) == 0


def main() -> None:
    """Run main."""
    kwargs = parse_args()
    if is_port_in_use(PORT):
        raise ValueError(f"Port {PORT} is already in use.")

    model_type = kwargs.model_type
    model_name_or_path = kwargs.model_name_or_path
    model_config = kwargs.model_config
    if not model_name_or_path and not model_config:
        raise ValueError("Must provide model_name_or_path or model_config.")
    use_accelerate = kwargs.use_accelerate_multigpu
    if use_accelerate:
        logger.info("Using accelerate. Overridding --device argument.")
    if (
        kwargs.percent_max_gpu_mem_reduction <= 0
        or kwargs.percent_max_gpu_mem_reduction > 1
    ):
        raise ValueError("percent_max_gpu_mem_reduction must be in (0, 1].")
    # Global model
    global model
    model = MODEL_CONSTRUCTORS[model_type](
        model_name_or_path,
        model_config=model_config,
        cache_dir=kwargs.cache_dir,
        device=kwargs.device,
        use_accelerate=use_accelerate,
        use_parallelize=kwargs.use_hf_parallelize,
        use_bitsandbytes=kwargs.use_bitsandbytes,
        perc_max_gpu_mem_red=kwargs.percent_max_gpu_mem_reduction,
        use_fp16=kwargs.fp16,
    )
    app.run(host="0.0.0.0", port=PORT)


@app.route("/completions", methods=["POST"])
def completions() -> Dict:
    """Get completions for generation."""
    prompt = request.json["prompt"]
    del request.json["prompt"]
    generation_args = request.json

    if not isinstance(prompt, str):
        raise ValueError("Prompt must be a str")

    results_text = []
    for generations in model.generate(prompt, **generation_args):
        results_text.append(generations)
    # TODO: Support diffusers here
    results = [{"text": r[0], "text_logprob": r[1]} for r in results_text]
    # transform the result into the openai format
    return Response(results, response_type="text_completion").__dict__()


@app.route("/embed", methods=["POST"])
def embed() -> Dict:
    """Get embed for generation."""
    prompt = request.json["prompt"]
    del request.json["prompt"]
    args = request.json

    if not isinstance(prompt, str):
        raise ValueError("Prompt must be a str")

    results = []
    embeddings = model.embed(prompt, **args)
    for embedding in embeddings:
        results.append(embedding.tolist())

    # transform the result into the openai format
    #return Response(results, response_type="text_completion").__dict__()
    return results


@app.route("/choice_logits", methods=["POST"])
def choice_logits() -> Dict:
    """Get maximal likely choice via max logits after generation."""
    prompt = request.json["prompt"]
    del request.json["prompt"]
    gold_choices = request.json["gold_choices"]
    del request.json["gold_choices"]
    generation_args = request.json

    if not isinstance(prompt, str):
        raise ValueError("Prompt must be a str")

    if not isinstance(gold_choices, list):
        raise ValueError("Gold choices must be a list of string choices")

    result, score = model.logits_scoring(prompt, gold_choices, **generation_args)
    results = [{"text": result, "text_logprob": score}]
    # transform the result into the openai format
    return Response(results, response_type="choice_selection").__dict__()


@app.route("/params", methods=["POST"])
def params() -> Dict:
    """Get model params."""
    return model.get_init_params()


@app.route("/")
def index() -> str:
    """Get index completion."""
    fn = pkg_resources.resource_filename("metaseq", "service/index.html")
    with open(fn) as f:
        return f.read()


if __name__ == "__main__":
    main()<|MERGE_RESOLUTION|>--- conflicted
+++ resolved
@@ -20,13 +20,9 @@
 model = None
 PORT = int(os.environ.get("FLASK_PORT", 5001))
 MODEL_CONSTRUCTORS = {
-<<<<<<< HEAD
     "huggingface": TextGenerationModel,
     "huggingface_crossmodal": CrossModalEncoderModel
-=======
-    "huggingface": HuggingFaceModel,
     "diffuser": DiffuserModel,
->>>>>>> 9822fce3
 }
 try:
     from manifest.api.models.zoo import ZooModel
